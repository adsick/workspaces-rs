--- conflicted
+++ resolved
@@ -12,13 +12,8 @@
 
 use super::context;
 use super::RuntimeFlavor;
-<<<<<<< HEAD
 use crate::rpc::{client, tool};
-use crate::NEAR_BASE;
-=======
-use crate::rpc::tool;
 use crate::{CallExecutionResult, NEAR_BASE};
->>>>>>> 6c2d5509
 
 fn home_dir(port: u16) -> PathBuf {
     let mut path = std::env::temp_dir();
