--- conflicted
+++ resolved
@@ -37,11 +37,7 @@
     root_signer
 }
 
-<<<<<<< HEAD
-pub(crate) async fn create_tla_account(
-=======
 pub(crate) async fn create_top_level_account(
->>>>>>> f81b3a23
     new_account_id: AccountId,
     new_account_pk: PublicKey,
 ) -> anyhow::Result<FinalExecutionOutcomeView> {
