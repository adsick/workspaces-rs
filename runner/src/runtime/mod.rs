pub(crate) mod context;
pub(crate) mod local;
pub(crate) mod online;

pub use local::SandboxRuntime;
pub use online::TestnetRuntime;

use anyhow::anyhow;
<<<<<<< HEAD
use url::Url;

use std::path::{Path, PathBuf};
use std::str::FromStr;
=======
use std::path::{Path, PathBuf};
use url::Url;
>>>>>>> f81b3a23

use near_crypto::{PublicKey, Signer};
use near_primitives::types::AccountId;
use near_primitives::views::FinalExecutionOutcomeView;

const SANDBOX_CREDENTIALS_DIR: &str = ".near-credentials/sandbox/";
<<<<<<< HEAD
const TESTNET_CREDENTIALS_DIR: &str = ".near-credentials/testnet/runner";
=======
const TESTNET_CREDENTIALS_DIR: &str = ".near-credentials/testnet/";
>>>>>>> f81b3a23

// TODO: implement mainnet/testnet runtimes
#[allow(dead_code)]
#[derive(Debug, Clone)]
pub(crate) enum RuntimeFlavor {
    Mainnet,
    Testnet,
    Sandbox(u16),
}

impl RuntimeFlavor {
    pub fn rpc_addr(&self) -> String {
        match self {
            Self::Sandbox(port) => format!("http://localhost:{}", port),
            Self::Testnet => online::TestnetRuntime::RPC_URL.to_string(),
<<<<<<< HEAD
=======
            _ => unimplemented!(),
        }
    }

    pub(crate) fn name(&self) -> &'static str {
        match self {
            Self::Sandbox(_) => "sandbox",
            Self::Mainnet => "mainnet",
            Self::Testnet => "testnet",
        }
    }

    pub fn keystore_path(&self) -> anyhow::Result<PathBuf> {
        let home_dir =
            dirs::home_dir().ok_or_else(|| anyhow!("Could not get HOME_DIR".to_string()))?;
        let mut path = PathBuf::from(&home_dir);
        path.push(match self {
            Self::Sandbox(_) => SANDBOX_CREDENTIALS_DIR,
            Self::Testnet => TESTNET_CREDENTIALS_DIR,
            _ => unimplemented!(),
        });

        Ok(path)
    }

    pub fn helper_url(&self) -> Url {
        match self {
            Self::Testnet => Url::parse(online::TestnetRuntime::HELPER_URL).unwrap(),
>>>>>>> f81b3a23
            _ => unimplemented!(),
        }
    }

<<<<<<< HEAD
    pub(crate) fn name(&self) -> &'static str {
        match self {
            Self::Sandbox(_) => "sandbox",
            Self::Mainnet => "mainnet",
            Self::Testnet => "testnet",
        }
    }

    pub fn keystore_path(&self) -> anyhow::Result<PathBuf> {
        let home_dir =
            dirs::home_dir().ok_or_else(|| anyhow!("Could not get HOME_DIR".to_string()))?;
        let mut path = PathBuf::from(&home_dir);
        path.push(match self {
            Self::Sandbox(_) => SANDBOX_CREDENTIALS_DIR,
            Self::Testnet => TESTNET_CREDENTIALS_DIR,
            _ => unimplemented!(),
        });

        Ok(path)
    }

    pub fn helper_url(&self) -> Url {
        match self {
            Self::Testnet => Url::parse(online::TestnetRuntime::HELPER_URL).unwrap(),
=======
    pub async fn create_top_level_account(
        &self,
        new_account_id: AccountId,
        new_account_pk: PublicKey,
    ) -> anyhow::Result<Option<FinalExecutionOutcomeView>> {
        match self {
            Self::Sandbox(_) => Ok(Some(
                local::create_top_level_account(new_account_id, new_account_pk).await?,
            )),
            Self::Testnet => {
                online::create_top_level_account(new_account_id, new_account_pk).await?;
                Ok(None)
            }
>>>>>>> f81b3a23
            _ => unimplemented!(),
        }
    }

<<<<<<< HEAD
    pub async fn create_tla_account(
        &self,
        new_account_id: AccountId,
        new_account_pk: PublicKey,
    ) -> anyhow::Result<Option<FinalExecutionOutcomeView>> {
        match self {
            Self::Sandbox(_) => Ok(Some(
                local::create_tla_account(new_account_id, new_account_pk).await?,
            )),
            Self::Testnet => {
                online::create_tla_account(new_account_id, new_account_pk).await?;
                Ok(None)
            }
            _ => unimplemented!(),
        }
    }

    pub async fn create_tla_and_deploy(
        &self,
        new_account_id: AccountId,
        new_account_pk: PublicKey,
        signer: &dyn Signer,
        code_filepath: impl AsRef<Path>,
    ) -> anyhow::Result<FinalExecutionOutcomeView> {
        match self {
=======
    pub async fn create_tla_and_deploy(
        &self,
        new_account_id: AccountId,
        new_account_pk: PublicKey,
        signer: &dyn Signer,
        code_filepath: impl AsRef<Path>,
    ) -> anyhow::Result<FinalExecutionOutcomeView> {
        match self {
>>>>>>> f81b3a23
            Self::Sandbox(_) => {
                local::create_tla_and_deploy(new_account_id, new_account_pk, signer, code_filepath)
                    .await
            }
            Self::Testnet => {
                online::create_tla_and_deploy(new_account_id, new_account_pk, signer, code_filepath)
                    .await
            }
            _ => unimplemented!(),
<<<<<<< HEAD
        }
    }
}

impl FromStr for RuntimeFlavor {
    type Err = anyhow::Error;

    fn from_str(s: &str) -> anyhow::Result<RuntimeFlavor> {
        match s {
            "sandbox" => Ok(RuntimeFlavor::Sandbox(0)),
            "testnet" => Ok(RuntimeFlavor::Testnet),
            "mainnet" => Ok(RuntimeFlavor::Mainnet),
            _ => Err(anyhow!("Invalid runtime")),
=======
>>>>>>> f81b3a23
        }
    }
}

pub(crate) fn assert_within(runtimes: &[&str]) -> bool {
    runtimes.contains(
        &crate::runtime::context::current()
            .expect(crate::runtime::context::MISSING_RUNTIME_ERROR)
            .name(),
    )
}

/// Spawn this task within a new runtime context. Useful for when trying to
/// run multiple runtimes (testnet, sandbox, ...) within the same thread.
// NOTE: this could also be equivalent to tokio::spawn as well
pub async fn scope<T>(runtime: &str, scoped_task: T) -> anyhow::Result<T::Output>
where
    T: core::future::Future + Send + 'static,
    T::Output: Send + 'static,
{
    let rt_flavor = RuntimeFlavor::from_str(runtime)?;
    let task = move || {
        // Create the relevant runtime. This is similar to how workspaces_macros
        // sets up the runtime, except we're not setting up a second runtime here.
        // Expects tokio to be used for the runtime. Might consider using
        // async_compat if we want to expose choosing the runtime to the user.
        match rt_flavor {
            RuntimeFlavor::Sandbox(_) => {
                let mut rt = SandboxRuntime::default();
                let _ = rt.run().unwrap();

                tokio::runtime::Handle::current().block_on(scoped_task)
            }
            RuntimeFlavor::Testnet => {
                let mut rt = TestnetRuntime::default();
                let _ = rt.run().unwrap();

                tokio::runtime::Handle::current().block_on(scoped_task)
            }
            _ => unimplemented!(),
        }
    };

    tokio::task::spawn_blocking(task)
        .await
        .map_err(Into::into)
}<|MERGE_RESOLUTION|>--- conflicted
+++ resolved
@@ -6,26 +6,17 @@
 pub use online::TestnetRuntime;
 
 use anyhow::anyhow;
-<<<<<<< HEAD
 use url::Url;
 
 use std::path::{Path, PathBuf};
 use std::str::FromStr;
-=======
-use std::path::{Path, PathBuf};
-use url::Url;
->>>>>>> f81b3a23
 
 use near_crypto::{PublicKey, Signer};
 use near_primitives::types::AccountId;
 use near_primitives::views::FinalExecutionOutcomeView;
 
 const SANDBOX_CREDENTIALS_DIR: &str = ".near-credentials/sandbox/";
-<<<<<<< HEAD
-const TESTNET_CREDENTIALS_DIR: &str = ".near-credentials/testnet/runner";
-=======
 const TESTNET_CREDENTIALS_DIR: &str = ".near-credentials/testnet/";
->>>>>>> f81b3a23
 
 // TODO: implement mainnet/testnet runtimes
 #[allow(dead_code)]
@@ -41,8 +32,6 @@
         match self {
             Self::Sandbox(port) => format!("http://localhost:{}", port),
             Self::Testnet => online::TestnetRuntime::RPC_URL.to_string(),
-<<<<<<< HEAD
-=======
             _ => unimplemented!(),
         }
     }
@@ -71,37 +60,10 @@
     pub fn helper_url(&self) -> Url {
         match self {
             Self::Testnet => Url::parse(online::TestnetRuntime::HELPER_URL).unwrap(),
->>>>>>> f81b3a23
             _ => unimplemented!(),
         }
     }
 
-<<<<<<< HEAD
-    pub(crate) fn name(&self) -> &'static str {
-        match self {
-            Self::Sandbox(_) => "sandbox",
-            Self::Mainnet => "mainnet",
-            Self::Testnet => "testnet",
-        }
-    }
-
-    pub fn keystore_path(&self) -> anyhow::Result<PathBuf> {
-        let home_dir =
-            dirs::home_dir().ok_or_else(|| anyhow!("Could not get HOME_DIR".to_string()))?;
-        let mut path = PathBuf::from(&home_dir);
-        path.push(match self {
-            Self::Sandbox(_) => SANDBOX_CREDENTIALS_DIR,
-            Self::Testnet => TESTNET_CREDENTIALS_DIR,
-            _ => unimplemented!(),
-        });
-
-        Ok(path)
-    }
-
-    pub fn helper_url(&self) -> Url {
-        match self {
-            Self::Testnet => Url::parse(online::TestnetRuntime::HELPER_URL).unwrap(),
-=======
     pub async fn create_top_level_account(
         &self,
         new_account_id: AccountId,
@@ -113,25 +75,6 @@
             )),
             Self::Testnet => {
                 online::create_top_level_account(new_account_id, new_account_pk).await?;
-                Ok(None)
-            }
->>>>>>> f81b3a23
-            _ => unimplemented!(),
-        }
-    }
-
-<<<<<<< HEAD
-    pub async fn create_tla_account(
-        &self,
-        new_account_id: AccountId,
-        new_account_pk: PublicKey,
-    ) -> anyhow::Result<Option<FinalExecutionOutcomeView>> {
-        match self {
-            Self::Sandbox(_) => Ok(Some(
-                local::create_tla_account(new_account_id, new_account_pk).await?,
-            )),
-            Self::Testnet => {
-                online::create_tla_account(new_account_id, new_account_pk).await?;
                 Ok(None)
             }
             _ => unimplemented!(),
@@ -146,16 +89,6 @@
         code_filepath: impl AsRef<Path>,
     ) -> anyhow::Result<FinalExecutionOutcomeView> {
         match self {
-=======
-    pub async fn create_tla_and_deploy(
-        &self,
-        new_account_id: AccountId,
-        new_account_pk: PublicKey,
-        signer: &dyn Signer,
-        code_filepath: impl AsRef<Path>,
-    ) -> anyhow::Result<FinalExecutionOutcomeView> {
-        match self {
->>>>>>> f81b3a23
             Self::Sandbox(_) => {
                 local::create_tla_and_deploy(new_account_id, new_account_pk, signer, code_filepath)
                     .await
@@ -165,7 +98,6 @@
                     .await
             }
             _ => unimplemented!(),
-<<<<<<< HEAD
         }
     }
 }
@@ -179,8 +111,6 @@
             "testnet" => Ok(RuntimeFlavor::Testnet),
             "mainnet" => Ok(RuntimeFlavor::Mainnet),
             _ => Err(anyhow!("Invalid runtime")),
-=======
->>>>>>> f81b3a23
         }
     }
 }
